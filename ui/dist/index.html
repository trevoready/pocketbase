<!DOCTYPE html>
<html lang="en">
<head>
    <meta charset="UTF-8" />
    <meta name="viewport" content="width=device-width, initial-scale=1.0" />

    <title>PocketBase</title>

    <link rel="apple-touch-icon" sizes="180x180" href="./images/favicon/apple-touch-icon.png">
    <link rel="mask-icon" href="./images/favicon/safari-pinned-tab.svg" color="#000000">
    <link rel="shortcut icon" type="image/png" href="./images/favicon/favicon.png">

    <!-- prefetch common tinymce resources to speed up the initial loading times -->
    <link rel="prefetch" href="./libs/tinymce/skins/content/default/content.min.css" as="style" />
    <link rel="prefetch" href="./libs/tinymce/skins/ui/pocketbase/skin.min.css" as="style" />
    <link rel="prefetch" href="./libs/tinymce/skins/ui/pocketbase/content.min.css" as="style" />
    <link rel="prefetch" href="./libs/tinymce/tinymce.min.js" as="script" />
    <link rel="prefetch" href="./libs/tinymce/themes/silver/theme.min.js" as="script" />
    <link rel="prefetch" href="./libs/tinymce/models/dom/model.min.js" as="script" />
    <link rel="prefetch" href="./libs/tinymce/icons/default/icons.min.js" as="script" />
    <link rel="prefetch" href="./libs/tinymce/plugins/directionality/plugin.min.js" as="script" />
    <link rel="prefetch" href="./libs/tinymce/plugins/autoresize/plugin.min.js" as="script" />
    <link rel="prefetch" href="./libs/tinymce/plugins/autolink/plugin.min.js" as="script" />
    <link rel="prefetch" href="./libs/tinymce/plugins/lists/plugin.min.js" as="script" />
    <link rel="prefetch" href="./libs/tinymce/plugins/link/plugin.min.js" as="script" />
    <link rel="prefetch" href="./libs/tinymce/plugins/image/plugin.min.js" as="script" />
    <link rel="prefetch" href="./libs/tinymce/plugins/searchreplace/plugin.min.js" as="script" />
    <link rel="prefetch" href="./libs/tinymce/plugins/fullscreen/plugin.min.js" as="script" />
    <link rel="prefetch" href="./libs/tinymce/plugins/media/plugin.min.js" as="script" />
    <link rel="prefetch" href="./libs/tinymce/plugins/table/plugin.min.js" as="script" />
    <link rel="prefetch" href="./libs/tinymce/plugins/code/plugin.min.js" as="script" />
    <link rel="prefetch" href="./libs/tinymce/plugins/codesample/plugin.min.js" as="script" />

    <link href="./libs/prism/prism.min.css" rel="stylesheet">
    <script src="./libs/prism/prism.min.js" data-manual></script>
    <script>
        window.Prism = window.Prism || {};
        window.Prism.manual = true;
    </script>
<<<<<<< HEAD
  <script type="module" crossorigin src="./assets/index-DA9lB3Zb.js"></script>
=======
  <script type="module" crossorigin src="./assets/index-9x8bcFgq.js"></script>
>>>>>>> b2936898
  <link rel="stylesheet" crossorigin href="./assets/index-B-iwcVJL.css">
</head>
<body>
    <div id="app"></div>
</body>
</html><|MERGE_RESOLUTION|>--- conflicted
+++ resolved
@@ -37,11 +37,7 @@
         window.Prism = window.Prism || {};
         window.Prism.manual = true;
     </script>
-<<<<<<< HEAD
-  <script type="module" crossorigin src="./assets/index-DA9lB3Zb.js"></script>
-=======
-  <script type="module" crossorigin src="./assets/index-9x8bcFgq.js"></script>
->>>>>>> b2936898
+  <script type="module" crossorigin src="./assets/index-n0wYDqez.js"></script>
   <link rel="stylesheet" crossorigin href="./assets/index-B-iwcVJL.css">
 </head>
 <body>
