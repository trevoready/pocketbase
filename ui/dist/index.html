--- conflicted
+++ resolved
@@ -47,13 +47,8 @@
         window.Prism = window.Prism || {};
         window.Prism.manual = true;
     </script>
-<<<<<<< HEAD
-  <script type="module" crossorigin src="./assets/index-eotvWwdf.js"></script>
+  <script type="module" crossorigin src="./assets/index-c2FtBb3f.js"></script>
   <link rel="stylesheet" crossorigin href="./assets/index-YAY_YSx3.css">
-=======
-  <script type="module" crossorigin src="./assets/index-p1iGC4DA.js"></script>
-  <link rel="stylesheet" crossorigin href="./assets/index-qTLIaS4C.css">
->>>>>>> a5fdbeae
 </head>
 <body>
     <div id="app"></div>
