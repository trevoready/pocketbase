--- conflicted
+++ resolved
@@ -1,4 +1,3 @@
-<<<<<<< HEAD
 ## v0.24.0 (WIP)
 
 - Added `@yesterday` and `@tomorrow` date filter macros (@todo docs).
@@ -7,17 +6,14 @@
 
 - Added `tests.NewTestAppWithConfig(config)` helper if you need more control over the test configurations like `IsDev`, the number of allowed connections, etc.
 
-- ⚠️ Removed the "dry submit" when executing the Create API rule
+- ⚠️ Removed the "dry submit" when executing the collections Create API rule
     (you can find more details why this change was introduced and how it could affect your app in https://github.com/pocketbase/pocketbase/discussions/6073).
     For most users it should be non-breaking change, BUT if you have Create API rules that uses self-references or view counters you may have to adjust them manually.
     With this change the "multi-match" operators are also normalized in case the targetted colletion doesn't have any records
     (_or in other words, `@collection.example.someField != "test"` will result to `true` if `example` collection has no records because it satisfies the condition that all available "example" records mustn't have `someField` equal to "test"_).
 
 
-## v0.23.6 (WIP)
-=======
 ## v0.23.6
->>>>>>> 4f35fb74
 
 - Fixed `$filesystem.fileFromURL` documentation and generated type ([#6058](https://github.com/pocketbase/pocketbase/issues/6058)).
 
